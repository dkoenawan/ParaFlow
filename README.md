--- conflicted
+++ resolved
@@ -69,7 +69,6 @@
 ### 2. Install Dependencies
 
 ```bash
-<<<<<<< HEAD
 # Create virtual environment (recommended)
 python -m venv .venv
 
@@ -180,85 +179,11 @@
 
 # Run integration tests (requires Notion setup in .env)
 python -m pytest tests/integration/ -v
-=======
-# Install required packages
-pip install notion-client python-dotenv pytest-asyncio
-
-# Or if using virtual environment (recommended)
-python -m venv venv
-source venv/bin/activate  # On Windows: venv\Scripts\activate
-pip install notion-client python-dotenv pytest-asyncio
-```
-
-### 3. Configure Notion Integration
-
-1. **Create Integration**:
-   - Go to https://www.notion.so/my-integrations
-   - Click "New integration"
-   - Name your integration and select workspace
-   - Copy the "Internal Integration Token"
-
-2. **Share a Page**:
-   - Open any page in Notion
-   - Click "Share" → "Invite"
-   - Add your integration
-   - Copy the page ID from URL
-
-3. **Update .env**:
-   - Add your token and page ID to .env file
-
-### 4. Run the Demo
-
-```bash
-# Execute the demonstration script
-python examples/demo_script.py
-```
-
-## 📁 Project Structure
-
->>>>>>> 5d15b9a7
-```
-ParaFlow/
-├── packages/                    # Main application code
-│   ├── domain/                  # Business logic (technology-agnostic)
-│   │   ├── models/
-│   │   │   └── page.py         # Page domain entity
-│   │   ├── ports/
-│   │   │   └── page_repository.py  # Repository interface
-│   │   └── exceptions.py       # Domain-specific exceptions
-│   │
-│   ├── application/             # Use cases and orchestration
-│   │   └── use_cases/
-│   │       └── page_operations.py  # CRUD use cases
-│   │
-│   └── infrastructure/          # External integrations
-│       └── adapters/
-│           ├── auth.py         # Authentication handling
-│           └── notion_adapter.py   # Notion API implementation
-│
-├── tests/                       # Comprehensive test suite
-│   ├── unit/                   # Isolated unit tests (38 tests)
-│   └── integration/            # End-to-end tests
-│
-├── examples/
-│   └── demo_script.py          # Complete usage demonstration
-│
-├── README_NOTION_MVP.md        # Detailed technical documentation
-├── .env.example               # Configuration template
-└── README.md                  # This file
-```
-
-## ⚡ Features
-
-### CRUD Operations
-- **Create Page**: Create new pages with title and content
-- **Read Page**: Retrieve pages by ID with full metadata
-- **Update Page**: Modify existing page title and content
-- **Delete Page**: Remove pages (archives in Notion)
-- **List Pages**: Paginated page listing with search
-- **Page Existence**: Check if page exists
-
-<<<<<<< HEAD
+```
+
+
+
+
 ## 📖 Usage Examples
 
 ### Basic CRUD Operations
@@ -344,120 +269,6 @@
 
 This project follows clean architecture principles and test-driven development:
 
-=======
-### Technical Features
-- **Hexagonal Architecture**: Clean separation of concerns
-- **Async/Await Support**: Full asynchronous operation support
-- **Type Safety**: Complete type hints throughout codebase
-- **Error Handling**: Comprehensive domain-specific exceptions
-- **Input Validation**: Robust validation at all layers
-- **Immutable Entities**: Frozen dataclasses for data integrity
-
-### Testing & Quality
-- **49 Total Tests**: 38 unit tests + 11 integration tests for comprehensive coverage
-- **Integration Tests**: End-to-end validation framework
-- **Clean Code**: PEP 8 compliance, docstrings, type hints
-- **Architecture Validation**: Proper dependency inversion
-
-## 🧪 Testing
-
-```bash
-# Run unit tests (requires pytest installation)
-python -m pytest tests/unit/ -v
-
-# Run with coverage (requires pytest-cov)
-python -m pytest tests/unit/ --cov=packages --cov-report=html
-
-# Run integration tests (requires Notion setup)
-python -m pytest tests/integration/ -v
-```
-
-## 📖 Usage Examples
-
-### Basic CRUD Operations
-
-```python
-import asyncio
-from packages.infrastructure.adapters.auth import AuthenticationAdapter
-from packages.infrastructure.adapters.notion_adapter import NotionPageRepositoryAdapter
-from packages.application.use_cases.page_operations import PageApplicationService
-
-async def example():
-    # Initialize services
-    auth = AuthenticationAdapter()
-    adapter = NotionPageRepositoryAdapter(auth)
-    service = PageApplicationService(adapter)
-    
-    # Create a page
-    page = await service.create_page(
-        title="My PARA Framework Page",
-        content="This page demonstrates the MVP implementation",
-        metadata={"category": "projects"}
-    )
-    
-    # Read the page
-    retrieved = await service.get_page(page.id)
-    
-    # Update the page
-    updated = await service.update_page(
-        page.id,
-        title="Updated Title",
-        content="Updated content with new information"
-    )
-    
-    # Delete the page
-    deleted = await service.delete_page(page.id)
-
-asyncio.run(example())
-```
-
-## 🔧 Configuration
-
-### Environment Variables
-
-| Variable | Required | Description |
-|----------|----------|-------------|
-| `NOTION_TOKEN` | Yes | Notion integration token from your integration |
-| `NOTION_DATABASE_ID` | Yes | ID of a Notion page shared with your integration |
-| `ENVIRONMENT` | No | Environment indicator (development/production) |
-
-## 🛣️ Roadmap
-
-### Phase 1: MVP Foundation ✅ COMPLETE
-- [x] Notion API integration
-- [x] Basic CRUD operations
-- [x] Hexagonal architecture implementation
-- [x] Comprehensive testing
-- [x] Documentation and examples
-
-### Phase 2: PARA Framework Core (Next)
-- [ ] PARA domain models (Projects, Areas, Resources, Archives)
-- [ ] Classification engine for organizing information
-- [ ] PARA methodology workflows
-- [ ] Advanced search and filtering
-
-### Phase 3: Multi-Storage Support
-- [ ] Excel adapter implementation
-- [ ] Google Sheets integration
-- [ ] File system adapter
-- [ ] Database storage options
-
-### Phase 4: User Interface
-- [ ] Command-line interface (CLI)
-- [ ] Web-based dashboard
-- [ ] API endpoints for external integrations
-
-### Phase 5: AI Enhancement
-- [ ] Intelligent content classification
-- [ ] Natural language processing
-- [ ] Automated organization suggestions
-- [ ] Content summarization and insights
-
-## 🤝 Contributing
-
-This project follows clean architecture principles and test-driven development:
-
->>>>>>> 5d15b9a7
 1. Keep domain layer technology-agnostic
 2. Use ports for all external dependencies
 3. Write tests for all new functionality
